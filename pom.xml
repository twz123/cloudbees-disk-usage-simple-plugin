<?xml version="1.0" encoding="UTF-8"?>
<!--

    The MIT License (MIT)

    Copyright (c) 2015, CloudBees, Inc.

    Permission is hereby granted, free of charge, to any person obtaining a copy
    of this software and associated documentation files (the "Software"), to deal
    in the Software without restriction, including without limitation the rights
    to use, copy, modify, merge, publish, distribute, sublicense, and/or sell
    copies of the Software, and to permit persons to whom the Software is
    furnished to do so, subject to the following conditions:

    The above copyright notice and this permission notice shall be included in
    all copies or substantial portions of the Software.

    THE SOFTWARE IS PROVIDED "AS IS", WITHOUT WARRANTY OF ANY KIND, EXPRESS OR
    IMPLIED, INCLUDING BUT NOT LIMITED TO THE WARRANTIES OF MERCHANTABILITY,
    FITNESS FOR A PARTICULAR PURPOSE AND NONINFRINGEMENT. IN NO EVENT SHALL THE
    AUTHORS OR COPYRIGHT HOLDERS BE LIABLE FOR ANY CLAIM, DAMAGES OR OTHER
    LIABILITY, WHETHER IN AN ACTION OF CONTRACT, TORT OR OTHERWISE, ARISING FROM,
    OUT OF OR IN CONNECTION WITH THE SOFTWARE OR THE USE OR OTHER DEALINGS IN
    THE SOFTWARE.

-->
<project xmlns="http://maven.apache.org/POM/4.0.0" xmlns:xsi="http://www.w3.org/2001/XMLSchema-instance" xsi:schemaLocation="http://maven.apache.org/POM/4.0.0 http://maven.apache.org/maven-v4_0_0.xsd">
  <modelVersion>4.0.0</modelVersion>

  <parent>
    <groupId>org.jenkins-ci.plugins</groupId>
    <artifactId>plugin</artifactId>
    <version>4.3</version>
  </parent>

  <artifactId>cloudbees-disk-usage-simple</artifactId>
  <version>0.10-SNAPSHOT</version>
  <packaging>hpi</packaging>

  <name>CloudBees Disk Usage Simple Plugin</name>
  <description>This is a simple disk usage plugin that calculates job disk usage while limiting the performance impact on the Jenkins master.</description>
  <url>https://github.com/jenkinsci/cloudbees-disk-usage-simple-plugin</url>

  <properties>
<<<<<<< HEAD
    <jenkins.version>2.138.4</jenkins.version>
    <java.level>8</java.level>
    <findbugs.failOnError>false</findbugs.failOnError>
    <useBeta>true</useBeta>
=======
    <jenkins.version>2.176.4</jenkins.version>
    <java.level>8</java.level>
>>>>>>> fff0b36a
  </properties>

  <licenses>
    <license>
      <name>The MIT license</name>
      <url>https://opensource.org/licenses/MIT</url>
      <distribution>repo</distribution>
    </license>
  </licenses>

  <developers>
    <developer>
      <id>ndeloof</id>
      <name>Nicolas De Loof</name>
      <email>nicolas.deloof@gmail.com</email>
    </developer>
    <developer>
      <id>aheritier</id>
      <name>Arnaud Heritier</name>
      <email>aheritier@apache.org</email>
    </developer>
    <developer>
      <id>recena</id>
      <name>Manuel Recena</name>
      <email>recena@gmail.com</email>
    </developer>
    <developer>
      <id>ydubreuil</id>
      <name>Yoann Dubreuil</name>
    </developer>
  </developers>

  <scm>
    <connection>scm:git:git@github.com:jenkinsci/cloudbees-disk-usage-simple-plugin.git</connection>
    <developerConnection>scm:git:git@github.com:jenkinsci/cloudbees-disk-usage-simple-plugin.git</developerConnection>
    <url>http://github.com/jenkinsci/cloudbees-disk-usage-simple-plugin</url>
    <tag>HEAD</tag>
  </scm>

  <!-- get every artifact through repo.jenkins-ci.org, which proxies all the artifacts that we need -->
  <repositories>
    <repository>
      <id>repo.jenkins-ci.org</id>
      <url>https://repo.jenkins-ci.org/public/</url>
    </repository>
  </repositories>
  <pluginRepositories>
    <pluginRepository>
      <id>repo.jenkins-ci.org</id>
      <url>https://repo.jenkins-ci.org/public/</url>
    </pluginRepository>
  </pluginRepositories>

  <dependencies>
    <dependency>
      <groupId>org.jvnet.hudson.plugins</groupId>
      <artifactId>extended-read-permission</artifactId>
      <version>3.2</version>
    </dependency>
  </dependencies>

  <build>
    <pluginManagement>
      <plugins>
        <plugin>
          <groupId>com.mycila</groupId>
          <artifactId>license-maven-plugin</artifactId>
          <version>2.11</version>
          <configuration>
            <header>LICENSE.txt</header>
            <mapping>
              <jelly>XML_STYLE</jelly>
            </mapping>
            <skipExistingHeaders>true</skipExistingHeaders>
          </configuration>
        </plugin>
      </plugins>
    </pluginManagement>
  </build>
</project><|MERGE_RESOLUTION|>--- conflicted
+++ resolved
@@ -42,15 +42,10 @@
   <url>https://github.com/jenkinsci/cloudbees-disk-usage-simple-plugin</url>
 
   <properties>
-<<<<<<< HEAD
-    <jenkins.version>2.138.4</jenkins.version>
+    <jenkins.version>2.176.4</jenkins.version>
     <java.level>8</java.level>
     <findbugs.failOnError>false</findbugs.failOnError>
     <useBeta>true</useBeta>
-=======
-    <jenkins.version>2.176.4</jenkins.version>
-    <java.level>8</java.level>
->>>>>>> fff0b36a
   </properties>
 
   <licenses>
